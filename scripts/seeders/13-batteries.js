// seeders/13-batteries.js
'use strict';
const db = require('../../src/models');
const { v4: uuidv4 } = require('uuid');

module.exports = {
  async up(queryInterface, Sequelize) {
    const vehicles = await queryInterface.sequelize.query(
      `SELECT vehicle_id FROM "Vehicles"`,
      { type: queryInterface.sequelize.QueryTypes.SELECT }
    );

    const chargedSlots = await queryInterface.sequelize.query(
      `SELECT slot_id FROM "CabinetSlots" WHERE status IN ('charged', 'charging')`,
      { type: queryInterface.sequelize.QueryTypes.SELECT }
    );

    const batteryTypes = await queryInterface.sequelize.query(
      `SELECT battery_type_id FROM "BatteryTypes"`,
      { type: queryInterface.sequelize.QueryTypes.SELECT }
    );

    const randomBatteryType = () =>
      batteryTypes[Math.floor(Math.random() * batteryTypes.length)].battery_type_id;

    const batteries = [];

    if (!batteryTypes || batteryTypes.length === 0) {
      console.info('No battery types found; skipping Batteries seeder.');
      return;
    }

    // Batteries in vehicles (one per vehicle)
    vehicles.forEach((vehicle, index) => {
      batteries.push({
        battery_id: uuidv4(),
        battery_type_id: randomBatteryType(),
        vehicle_id: vehicle.vehicle_id,
        slot_id: null,
        battery_serial: `BAT-VEH-${String(index + 1).padStart(4, '0')}`,
<<<<<<< HEAD
        current_soc: 15.0 + Math.random() * 70, // 15-85%
        current_soh: 85.0 + Math.random() * 15 // 85-100%
=======
        current_soc: 15.00 + Math.random() * 70, // 15-85%
        current_soh: 70.00 + Math.random() * 30  // 70-100% (tăng từ 85)
>>>>>>> 070b61e9
      });
    });

    // Batteries in cabinet slots - MỖI SLOT CHỈ 1 PIN
    // Lấy đúng số lượng slots để tránh duplicate
    const availableSlots = chargedSlots.slice(0, Math.min(chargedSlots.length, 100));
    
    availableSlots.forEach((slot, index) => {
      batteries.push({
        battery_id: uuidv4(),
        battery_type_id: randomBatteryType(),
        vehicle_id: null,
        slot_id: slot.slot_id,
        battery_serial: `BAT-SLT-${String(index + 1).padStart(4, '0')}`,
<<<<<<< HEAD
        current_soc: 80.0 + Math.random() * 20, // 80-100%
        current_soh: 88.0 + Math.random() * 12 // 88-100%
      });
    });

    // Extra batteries
    const extraCount = 30;
    for (let i = 0; i < extraCount; i++) {
      if (chargedSlots.length > 0) {
        const slot = chargedSlots[i % chargedSlots.length];
        batteries.push({
          battery_id: uuidv4(),
          battery_type_id: randomBatteryType(),
          vehicle_id: null,
          slot_id: slot.slot_id,
          battery_serial: `BAT-SLT-EX-${String(i + 1).padStart(4, '0')}`,
          current_soc: 70.0 + Math.random() * 30,
          current_soh: 85.0 + Math.random() * 15
        });
      } else if (vehicles.length > 0) {
        const vehicle = vehicles[i % vehicles.length];
        batteries.push({
          battery_id: uuidv4(),
          battery_type_id: randomBatteryType(),
          vehicle_id: vehicle.vehicle_id,
          slot_id: null,
          battery_serial: `BAT-VEH-EX-${String(i + 1).padStart(4, '0')}`,
          current_soc: 50.0 + Math.random() * 50,
          current_soh: 80.0 + Math.random() * 20
        });
      }
    }
=======
        current_soc: 92.00 + Math.random() * 8,  // 92-100% (tăng từ 80, đảm bảo > 90%)
        current_soh: 70.00 + Math.random() * 30  // 70-100% (đảm bảo >= 70%)
      });
    });

    // LOẠI BỎ extra batteries để tránh duplicate slot_id
    // Nếu cần thêm pin, nên tạo thêm vehicles hoặc slots trước
>>>>>>> 070b61e9

    await queryInterface.bulkInsert('Batteries', batteries, {});
  },

  async down(queryInterface, Sequelize) {
    await queryInterface.bulkDelete('Batteries', null, {});
  }
};<|MERGE_RESOLUTION|>--- conflicted
+++ resolved
@@ -38,13 +38,8 @@
         vehicle_id: vehicle.vehicle_id,
         slot_id: null,
         battery_serial: `BAT-VEH-${String(index + 1).padStart(4, '0')}`,
-<<<<<<< HEAD
         current_soc: 15.0 + Math.random() * 70, // 15-85%
         current_soh: 85.0 + Math.random() * 15 // 85-100%
-=======
-        current_soc: 15.00 + Math.random() * 70, // 15-85%
-        current_soh: 70.00 + Math.random() * 30  // 70-100% (tăng từ 85)
->>>>>>> 070b61e9
       });
     });
 
@@ -59,7 +54,6 @@
         vehicle_id: null,
         slot_id: slot.slot_id,
         battery_serial: `BAT-SLT-${String(index + 1).padStart(4, '0')}`,
-<<<<<<< HEAD
         current_soc: 80.0 + Math.random() * 20, // 80-100%
         current_soh: 88.0 + Math.random() * 12 // 88-100%
       });
@@ -92,15 +86,6 @@
         });
       }
     }
-=======
-        current_soc: 92.00 + Math.random() * 8,  // 92-100% (tăng từ 80, đảm bảo > 90%)
-        current_soh: 70.00 + Math.random() * 30  // 70-100% (đảm bảo >= 70%)
-      });
-    });
-
-    // LOẠI BỎ extra batteries để tránh duplicate slot_id
-    // Nếu cần thêm pin, nên tạo thêm vehicles hoặc slots trước
->>>>>>> 070b61e9
 
     await queryInterface.bulkInsert('Batteries', batteries, {});
   },
