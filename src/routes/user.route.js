--- conflicted
+++ resolved
@@ -1,8 +1,7 @@
 const express = require('express');
 const router = express.Router();
 const userController = require('../controllers/user.controller');
-<<<<<<< HEAD
-=======
+const { validateRegister, validateResetPassword } = require('../validations/user.validation');
 
 
 router.post('/login', userController.login);
@@ -16,167 +15,6 @@
 router.get('/id/:id', userController.findById);
 router.get('/email/:email', userController.findByEmail);
 
-
-/**
- * @swagger
- * /api/user/login:
- *   post:
- *     tags: [Auth]
- *     summary: Login a user
- *     requestBody:
- *       required: true
- *       content:
- *         application/json:
- *           schema:
- *             type: object
- *             required:
- *               - email
- *               - password
- *             properties:
- *               email:
- *                 type: string
- *               password:
- *                 type: strings
- *     responses:
- *       200:
- *         description: Login successful, returns JWT
- *       401:
- *         description: Invalid credentials
- */
-
-
-/**
- * @swagger
- * /api/user/request-verification:
- *   post:
- *     tags: [Auth]
- *     summary: Request email verification (Step 1 of registration)
- *     description: |
- *       Initiates the registration process by sending a 6-digit verification code to the user's email.
- *       User must enter this code on the website to verify their email before completing registration.
- *     requestBody:
- *       required: true
- *       content:
- *         application/json:
- *           schema:
- *             type: object
- *             required:
- *               - email
- *             properties:
- *               email:
- *                 type: string
- *                 format: email
- *                 example: user@example.com
- *                 description: Email address to verify
- *     responses:
- *       200:
- *         description: Verification code sent successfully
- *         content:
- *           application/json:
- *             schema:
- *               type: object
- *               properties:
- *                 message:
- *                   type: string
- *                   example: Mã xác thực đã được gửi đến email của bạn. Vui lòng kiểm tra hộp thư.
- *       400:
- *         description: Invalid input or email already registered
- *         content:
- *           application/json:
- *             schema:
- *               type: object
- *               properties:
- *                 message:
- *                   type: string
- *                   example: Email already registered. Please login instead.
- *       500:
- *         description: Internal server error
- *         content:
- *           application/json:
- *             schema:
- *               type: object
- *               properties:
- *                 message:
- *                   type: string
- *                   example: Internal server error
- */
-
-
-/**
- * @swagger
- * /api/user/verify-email:
- *   post:
- *     tags: [Auth]
- *     summary: Verify email with code (Step 2 of registration)
- *     description: |
- *       User enters the 6-digit code received via email.
- *       After successful verification, user can proceed to complete registration.
- *     requestBody:
- *       required: true
- *       content:
- *         application/json:
- *           schema:
- *             type: object
- *             required:
- *               - email
- *               - code
- *             properties:
- *               email:
- *                 type: string
- *                 format: email
- *                 example: user@example.com
- *                 description: Email address being verified
- *               code:
- *                 type: string
- *                 example: "123456"
- *                 description: The 6-digit verification code received via email
- *     responses:
- *       200:
- *         description: Email verified successfully
- *         content:
- *           application/json:
- *             schema:
- *               type: object
- *               properties:
- *                 message:
- *                   type: string
- *                   example: Email verified successfully! You can now complete your registration.
- *                 verified:
- *                   type: boolean
- *                   example: true
- *       400:
- *         description: Invalid or expired code, or email already verified
- *         content:
- *           application/json:
- *             schema:
- *               type: object
- *               properties:
- *                 message:
- *                   type: string
- *                   example: Invalid verification code. Please try again.
- *       404:
- *         description: Email not found
- *         content:
- *           application/json:
- *             schema:
- *               type: object
- *               properties:
- *                 message:
- *                   type: string
- *                   example: Email not found. Please request verification first.
- *       500:
- *         description: Internal server error
- *         content:
- *           application/json:
- *             schema:
- *               type: object
- *               properties:
- *                 message:
- *                   type: string
- *                   example: Internal server error
- */
-
->>>>>>> 7a0ec0f0
 
 /**
  * @swagger
