--- conflicted
+++ resolved
@@ -1,9 +1,6 @@
-<<<<<<< HEAD
-=======
 // src/middlewares/validateRegister.js
 const { validatePassword } = require('./validatePassword');
 
->>>>>>> 620c657f
 function validateRegister(req, res, next) {
   const { username, email, password } = req.body || {};
 
@@ -14,36 +11,8 @@
   if (!emailRegex.test(email))
     return res.status(400).json({ message: 'Invalid email format' });
 
-<<<<<<< HEAD
-  const passwordRegex = /^(?=.*[a-z])(?=.*[A-Z])(?=.*\d).{8,}$/;
-  if (!passwordRegex.test(password))
-    return res.status(400).json({
-      message: 'Password must be at least 8 characters long and include uppercase, lowercase, and numbers'
-    });
-
-  const { phone_number } = req.body || {};
-  if (phone_number) {
-    /**
-     * Quy tắc:
-     * - Bắt đầu bằng 0
-     * - Sau đó là 9 hoặc 10 chữ số
-     * - Các đầu số di động hợp lệ hiện nay gồm:
-     *   03x, 05x, 07x, 08x, 09x
-     */
-    const vnPhoneRegex = /^(0(3[2-9]|5[25689]|7[06789]|8[1-9]|9[0-9]))\d{7}$/;
-    if (!vnPhoneRegex.test(phone_number)) {
-      return res.status(400).json({
-        message:
-          'Invalid Vietnamese phone number. Must start with 03, 05, 07, 08, or 09 and contain 10 digits'
-      });
-    }
-  }
-
-  next();
-=======
   // Use shared password validation
   validatePassword(req, res, next);
->>>>>>> 620c657f
 }
 
 module.exports = validateRegister;