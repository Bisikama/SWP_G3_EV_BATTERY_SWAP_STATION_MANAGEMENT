--- conflicted
+++ resolved
@@ -1,13 +1,9 @@
-<<<<<<< HEAD
-"use strict";
-=======
 'use strict';
 const { Account } = require('../models');
 const bcrypt = require('bcrypt');
 const crypto = require('crypto');
 const SALT_ROUNDS = 10;
 const { sendPasswordResetEmail, sendPasswordChangeConfirmation } = require('../utils/emailService');
->>>>>>> 32cdf8e4
 const userService = require('../services/user.service');
 
 async function findAll(req, res) {
@@ -51,14 +47,6 @@
 }
 
 async function register(req, res) {
-<<<<<<< HEAD
-  const { username, email, password, fullname, phone_number } = req.body || {};
-  const account = await userService.createAccount({ username, email, password, fullname, phone_number, permission: 'driver' });
-  return res.status(201).json({ 
-    success: true,
-    payload: { account }
-  });
-=======
   try {
     const { username, email, password, fullname, phone_number } = req.body || {};
     // force default permission to 'driver' for self-register
@@ -90,7 +78,6 @@
   if (err.parent) console.error('Database says:', err.parent.message);
     return res.status(500).json({ message: 'Internal server error' });
   }
->>>>>>> 32cdf8e4
 }
 
 // logout: add token to blacklist (expects Authorization: Bearer <token>)
@@ -106,9 +93,6 @@
   });
 }
 
-<<<<<<< HEAD
-module.exports = { findAll, login, register, logout, findById, findByEmail };
-=======
 /**
  * Request password reset
  * Expected body: { email }
@@ -213,5 +197,4 @@
   }
 }
 
-module.exports = { findAll, login, register, logout, requestPasswordReset, resetPassword, findById, findByEmail };
->>>>>>> 32cdf8e4
+module.exports = { findAll, login, register, logout, requestPasswordReset, resetPassword, findById, findByEmail };