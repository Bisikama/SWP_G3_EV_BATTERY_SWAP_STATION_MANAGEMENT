'use strict';
const { Account } = require('../models');
const bcrypt = require('bcrypt');
const jwt = require('jsonwebtoken');
const SALT_ROUNDS = 10;
const tokenBlacklist = require('../utils/tokenBlacklist');

async function findAll() {
  return Account.findAll({
    attributes: [
      'account_id',
      'email',
      'fullname',
      'phone_number',
      'permission',
      'status'
    ]
  });
}

async function findById(id) {
  if (!id) return null;
  return Account.findByPk(id, {
    attributes: [
      'account_id',
      'email',
      'fullname',
      'phone_number',
      'permission',
      'status'
    ]
  });
}

async function findByEmail(email) {
  if (!email) return null;
  return Account.findOne({
    where: { email },
    attributes: [
      'account_id',
      'email',
      'fullname',
      'phone_number',
      'permission',
      'status'
    ]
  });
}

async function authenticate({ email, password }) {
  if (!email || !password) {
    const err = new Error('Email and password are required');
    err.status = 400;
    throw err;
  }

  const account = await Account.findOne({ where: { email } });
  if (!account) {
    const err = new Error('Email or password is incorrect');
    err.status = 401;
    throw err;
  }

  let match;
  try {
    match = await bcrypt.compare(password, account.password_hash);
  } catch (err) {
    console.error('Error comparing password', err);
    const e = new Error('Failed to verify password');
    e.status = 500;
    throw e;
  }

  if (!match) {
    const err = new Error('Email or password is incorrect');
    err.status = 401;
    throw err;
  }

  const secret = process.env.JWT_SECRET;
  if (!secret) {
    const err = new Error('Server configuration error');
    err.status = 500;
    throw err;
  }

  const payload = {
    account_id: account.account_id,
    email: account.email,
    permission: account.permission
  };
  try {
    const token = jwt.sign(payload, secret, { expiresIn: '8h' });
    return token;
  } catch (err) {
    console.error('JWT sign error', err);
    const e = new Error('Authentication error');
    e.status = 500;
    throw e;
  }
}

async function createAccount({ email, password, fullname, phone_number, permission = 'driver' }) {
  if (!email || !password) {
    const err = new Error('Email and password are required');
    err.status = 400;
    throw err;
  }

<<<<<<< HEAD
  

=======
>>>>>>> 4f99e8c8
  const emailExists = await Account.findOne({ where: { email } });
  if (emailExists) {
    const err = new Error('Email already registered');
    err.status = 409;
    throw err;
  }

  const phoneExists = await Account.findOne({ where: { phone_number } });
  if (phoneExists) {
    const err = new Error('Phone number already registered');
    err.status = 409;
    throw err;
  }

  let newAccount;
  try {
    const hash = await bcrypt.hash(password, SALT_ROUNDS);
<<<<<<< HEAD
    newAccount = await Account.create({  email, password_hash: hash, fullname, phone_number, permission });
=======
    newAccount = await Account.create({ email, password_hash: hash, fullname, phone_number, permission });
>>>>>>> 4f99e8c8
  } catch (err) {
    console.error('DB error in createAccount (create)', err);
    const e = new Error('Database error');
    e.status = 500;
    throw e;
  }

  return findById(newAccount.account_id);
}

function logout(token) {
  tokenBlacklist.add(token);
}

module.exports = { findAll, findById, findByEmail, authenticate, createAccount, logout };<|MERGE_RESOLUTION|>--- conflicted
+++ resolved
@@ -107,11 +107,6 @@
     throw err;
   }
 
-<<<<<<< HEAD
-  
-
-=======
->>>>>>> 4f99e8c8
   const emailExists = await Account.findOne({ where: { email } });
   if (emailExists) {
     const err = new Error('Email already registered');
@@ -129,11 +124,7 @@
   let newAccount;
   try {
     const hash = await bcrypt.hash(password, SALT_ROUNDS);
-<<<<<<< HEAD
-    newAccount = await Account.create({  email, password_hash: hash, fullname, phone_number, permission });
-=======
     newAccount = await Account.create({ email, password_hash: hash, fullname, phone_number, permission });
->>>>>>> 4f99e8c8
   } catch (err) {
     console.error('DB error in createAccount (create)', err);
     const e = new Error('Database error');
