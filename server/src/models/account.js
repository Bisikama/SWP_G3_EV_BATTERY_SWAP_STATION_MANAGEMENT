'use strict';
const {
  Model
} = require('sequelize');
module.exports = (sequelize, DataTypes) => {
  class Account extends Model {
    /**
     * Helper method for defining associations.
     * This method is not a part of Sequelize lifecycle.
     * The `models/index` file will call this method automatically.
     */
    static associate(models) {
      // Admin
      this.hasMany(models.SubscriptionPlan, { as: 'subscriptionPlans', foreignKey: 'admin_id' });
      this.hasMany(models.SupportTicket, { as: 'adminTickets', foreignKey: 'admin_id' });
      this.hasMany(models.Shift, { as: 'adminShifts', foreignKey: 'admin_id' });
      this.hasMany(models.Transfer, { as: 'adminTransfers', foreignKey: 'admin_id' });
      // Station Staff
      this.hasMany(models.Transfer, { as: 'staffTransfers', foreignKey: 'staff_id' });
      this.hasOne(models.Shift, { as: 'assignedShift', foreignKey: 'staff_id' });
      // EV Driver
      this.hasMany(models.SupportTicket, { as: 'tickets', foreignKey: 'driver_id' });
      this.hasMany(models.Booking, { as: 'bookings', foreignKey: 'driver_id' });
      this.hasMany(models.Invoice, { as: 'invoices', foreignKey: 'driver_id' });
      this.hasMany(models.Subscription, { as: 'subscriptions', foreignKey: 'driver_id' });
      this.hasMany(models.Vehicle, { as: 'vehicles', foreignKey: 'driver_id' });
      this.hasMany(models.SwapRecord, { as: 'swapRecords', foreignKey: 'driver_id' });
    }
  }
  Account.init(
    {
      account_id: {
        type: DataTypes.UUID,
        defaultValue: DataTypes.UUIDV4,
        primaryKey: true
      },
      email: {
        type: DataTypes.STRING(100),
        allowNull: false,
        unique: true,
        validate: {
          isEmail: true
        }
      },
      phone_number: {
        type: DataTypes.STRING(20),
        allowNull: true,
        unique: true
      },
      fullname: {
        type: DataTypes.STRING(100),
        allowNull: false
      },
      password_hash: {
        type: DataTypes.STRING(255),
        allowNull: false
      },
      citizen_id: {
        type: DataTypes.STRING(20),
        allowNull: true,
        unique: true
      },
      driving_license: {
        type: DataTypes.STRING(20),
        allowNull: true,
        unique: true
      },
      status: {
        type: DataTypes.ENUM('active', 'inactive'),
        allowNull: false,
        defaultValue: 'active'
      },
      permission: {
        type: DataTypes.ENUM('driver', 'admin', 'staff'),
        allowNull: false
<<<<<<< HEAD
      },
      // reset_token: {
      //   type: DataTypes.STRING,
      //   allowNull: true
      // },
      // reset_token_expires: {
      //   type: DataTypes.DATE,
      //   allowNull: true
      // }
=======
      }
>>>>>>> 238bac54
    },
    {
      sequelize,
      modelName: 'Account',
      tableName: 'Accounts',
      timestamps: false
    }
  );
  return Account;
};<|MERGE_RESOLUTION|>--- conflicted
+++ resolved
@@ -73,19 +73,7 @@
       permission: {
         type: DataTypes.ENUM('driver', 'admin', 'staff'),
         allowNull: false
-<<<<<<< HEAD
-      },
-      // reset_token: {
-      //   type: DataTypes.STRING,
-      //   allowNull: true
-      // },
-      // reset_token_expires: {
-      //   type: DataTypes.DATE,
-      //   allowNull: true
-      // }
-=======
       }
->>>>>>> 238bac54
     },
     {
       sequelize,
