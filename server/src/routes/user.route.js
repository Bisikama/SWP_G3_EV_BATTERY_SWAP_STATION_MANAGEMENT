const express = require('express');
const router = express.Router();
const validateRegister = require('../middlewares/validateRegister');
const { validateResetPassword } = require('../middlewares/validatePassword');
const userController = require('../controllers/user.controller');
const vehicleController = require('../controllers/vehicle.controller');
const { verifyToken, authorizeRole } = require('../middlewares/verifyTokens');
const validateVin = require('../middlewares/validateVin');

/**
 * @swagger
 * /api/user/login:
 *   post:
 *     tags: [Auth]
 *     summary: Login a user
 *     requestBody:
 *       required: true
 *       content:
 *         application/json:
 *           schema:
 *             type: object
 *             required:
 *               - email
 *               - password
 *             properties:
 *               email:
 *                 type: string
 *               password:
 *                 type: strings
 *     responses:
 *       200:
 *         description: Login successful, returns JWT
 *       401:
 *         description: Invalid credentials
 */
router.post('/login', userController.login);

/**
 * @swagger
 * /api/user/register:
 *   post:
 *     tags: [Auth]
 *     summary: Register a new user
 *     requestBody:
 *       required: true
 *       content:
 *         application/json:
 *           schema:
 *             type: object
 *             required:
<<<<<<< HEAD
 *             
 *               - email
 *               - password
 *             properties:
 *              
=======
 *               - email
 *               - password
 *             properties:
>>>>>>> 4f99e8c8
 *               email:
 *                 type: string
 *               password:
 *                 type: string
 *               fullname:
 *                 type: string
 *               phone_number:
 *                 type: string
 *     responses:
 *       201:
 *         description: User created successfully
 *       400:
 *         description: Missing required fields
 *       409:
 *         description: Email already registered
 */
router.post('/register', validateRegister, userController.register);

/**
 * @swagger
 * /api/user/logout:
 *   post:
 *     tags: [Auth]
 *     summary: Logout user
 *     description: Logout the currently authenticated user by invalidating their JWT token. Requires a valid Bearer token in the Authorization header.
 *     security:
 *       - bearerAuth: []
 *     parameters:
 *       - in: header
 *         name: Authorization
 *         required: true
 *         schema:
 *           type: string
 *           example: Bearer eyJhbGciOiJIUzI1NiIsInR5cCI6IkpXVCJ9...
 *         description: JWT token with Bearer prefix
 *     responses:
 *       200:
 *         description: Logout successful - token has been blacklisted
 *         content:
 *           application/json:
 *             schema:
 *               type: object
 *               properties:
 *                 message:
 *                   type: string
 *                   example: Logged out
 *       400:
 *         description: Invalid authorization header format
 *         content:
 *           application/json:
 *             schema:
 *               type: object
 *               properties:
 *                 message:
 *                   type: string
 *                   example: Invalid authorization header
 *       401:
 *         description: Missing or invalid token
 *         content:
 *           application/json:
 *             schema:
 *               type: object
 *               properties:
 *                 message:
 *                   type: string
 *                   example: No token provided
 *       500:
 *         description: Internal server error
 *         content:
 *           application/json:
 *             schema:
 *               type: object
 *               properties:
 *                 message:
 *                   type: string
 *                   example: Internal server error
 */
router.post('/logout', userController.logout);

/**
 * @swagger
 * /api/user:
 *   get:
 *     summary: Get all users
 *     tags: [Users]
 *     responses:
 *       200:
 *         description: List of all users
 *         content:
 *           application/json:
 *             schema:
 *               type: array
 *               items:
 *                 $ref: '#/components/schemas/User'
 *       500:
 *         description: Internal server error
 */
router.get('/', userController.findAll);

/**
 * @swagger
 * /api/user/forgot-password:
 *   post:
 *     tags: [Auth]
 *     summary: Request password reset
 *     description: Send a password reset email to the user with a reset token
 *     requestBody:
 *       required: true
 *       content:
 *         application/json:
 *           schema:
 *             type: object
 *             required:
 *               - email
 *             properties:
 *               email:
 *                 type: string
 *                 format: email
 *                 example: user@example.com
 *                 description: Email address of the user requesting password reset
 *     responses:
 *       200:
 *         description: Reset email sent successfully
 *         content:
 *           application/json:
 *             schema:
 *               type: object
 *               properties:
 *                 message:
 *                   type: string
 *                   example: Reset email sent if email exists
 *                 resetToken:
 *                   type: string
 *                   example: abc123def456...
 *                   description: Reset token (only in development mode)
 *       400:
 *         description: Invalid input - email is required
 *         content:
 *           application/json:
 *             schema:
 *               type: object
 *               properties:
 *                 message:
 *                   type: string
 *                   example: Email is required
 *       404:
 *         description: Email not found in database
 *         content:
 *           application/json:
 *             schema:
 *               type: object
 *               properties:
 *                 message:
 *                   type: string
 *                   example: Email not found
 *       500:
 *         description: Internal server error
 */
router.post('/forgot-password', userController.requestPasswordReset);

/**
 * @swagger
 * /api/user/reset-password:
 *   post:
 *     tags: [Auth]
 *     summary: Reset password with token
 *     description: Reset user password using the token received via email. Password must be at least 8 characters with uppercase, lowercase, and numbers.
 *     requestBody:
 *       required: true
 *       content:
 *         application/json:
 *           schema:
 *             type: object
 *             required:
 *               - token
 *               - newPassword
 *             properties:
 *               token:
 *                 type: string
 *                 example: abc123def456ghi789jkl012mno345pqr678
 *                 description: Reset token received via email
 *               newPassword:
 *                 type: string
 *                 format: password
 *                 example: NewSecurePass123!
 *                 description: New password (min 8 chars, must contain uppercase, lowercase, and number)
 *     responses:
 *       200:
 *         description: Password reset successful
 *         content:
 *           application/json:
 *             schema:
 *               type: object
 *               properties:
 *                 message:
 *                   type: string
 *                   example: Password reset successful
 *       400:
 *         description: Invalid input or expired token
 *         content:
 *           application/json:
 *             schema:
 *               type: object
 *               properties:
 *                 message:
 *                   type: string
 *                   example: Reset token has expired
 *       404:
 *         description: Invalid reset token
 *         content:
 *           application/json:
 *             schema:
 *               type: object
 *               properties:
 *                 message:
 *                   type: string
 *                   example: Invalid or expired reset token
 *       500:
 *         description: Internal server error
 */
router.post('/reset-password', validateResetPassword, userController.resetPassword);

/**
 * @swagger
 * /api/user/id/{id}:
 *   get:
 *     summary: Get user by ID
 *     tags: [Users]
 *     parameters:
 *       - in: path
 *         name: id
 *         schema:
 *           type: string
 *         required: true
 *         description: The user ID
 *     responses:
 *       200:
 *         description: User found successfully
 *         content:
 *           application/json:
 *             schema:
 *               $ref: '#/components/schemas/User'
 *       404:
 *         description: User not found
 *       500:
 *         description: Internal server error
 */
router.get('/id/:id', userController.findById);

/**
 * @swagger
 * /api/user/email/{email}:
 *   get:
 *     summary: Get user by email
 *     tags: [Users]
 *     parameters:
 *       - in: path
 *         name: email
 *         schema:
 *           type: string
 *         required: true
 *         description: The user email
 *     responses:
 *       200:
 *         description: User found successfully
 *         content:
 *           application/json:
 *             schema:
 *               $ref: '#/components/schemas/User'
 *       404:
 *         description: User not found
 *       500:
 *         description: Internal server error
 */
router.get('/email/:email', userController.findByEmail);

/**
 * @swagger
 * /api/user/vehicle/register:
 *   post:
 *     tags: [Vehicle]
 *     summary: Register a new vehicle
 *     security:
 *       - bearerAuth: []
 *     requestBody:
 *       required: true
 *       content:
 *         application/json:
 *           schema:
 *             type: object
 *             required:
 *               - vin
 *               - model_id
 *               - license_plate
 *             properties:
 *               vin:
 *                 type: string
 *                 example: 1HGBH41JXMN109186
 *                 description: Vehicle Identification Number (17 characters)
 *               model_id:
 *                 type: integer
 *                 example: 1
 *                 description: ID of the vehicle model
 *               license_plate:
 *                 type: string
 *                 example: 30A-12345
 *                 description: Vehicle license plate number
 *     responses:
 *       201:
 *         description: Vehicle registered successfully
 *       400:
 *         description: Invalid VIN format or missing required fields
 *       401:
 *         description: Unauthorized - missing or invalid token
 *       403:
 *         description: Only drivers can register vehicles
 *       409:
 *         description: VIN or license plate already exists
 *       500:
 *         description: Internal server error
 */
router.post('/vehicle/register', verifyToken, validateVin, vehicleController.registerVehicle);

/**
 * @swagger
 * /api/user/vehicle/my-vehicles:
 *   get:
 *     tags: [Vehicle]
 *     summary: Get all vehicles of authenticated driver
 *     security:
 *       - bearerAuth: []
 *     responses:
 *       200:
 *         description: Vehicles retrieved successfully
 *       401:
 *         description: Unauthorized
 */
router.get('/vehicle/my-vehicles', verifyToken, vehicleController.getMyVehicles);

/**
 * @swagger
 * /api/user/vehicle/{vin}:
 *   get:
 *     tags: [Vehicle]
 *     summary: Get vehicle by VIN
 *     parameters:
 *       - in: path
 *         name: vin
 *         required: true
 *         schema:
 *           type: string
 *         description: Vehicle Identification Number
 *     responses:
 *       200:
 *         description: Vehicle found
 *       404:
 *         description: Vehicle not found
 */
router.get('/vehicle/:vin', vehicleController.getVehicleByVin);

// 🔐 Route chỉ cho phép Admin truy cập
router.get('/admin/dashboard', verifyToken, authorizeRole('Admin'), (req, res) => {
  res.json({ message: `Welcome, Admin ${req.user.email}` });
});

// 🔐 Route cho phép cả Admin và Staff
router.post('/station/update', verifyToken, authorizeRole('Admin', 'Staff'), (req, res) => {
  res.json({ message: `Station updated by ${req.user.permission}` });
});

// 🔐 Route cho phép mọi user đăng nhập (không cần giới hạn role)
router.get('/profile', verifyToken, (req, res) => {
  res.json({ message: `Hello ${req.user.email}`, role: req.user.permission });
});

module.exports = router;<|MERGE_RESOLUTION|>--- conflicted
+++ resolved
@@ -37,28 +37,155 @@
 
 /**
  * @swagger
+ * /api/user/request-verification:
+ *   post:
+ *     tags: [Auth]
+ *     summary: Request email verification (Step 1 of registration)
+ *     description: |
+ *       Initiates the registration process by sending a 6-digit verification code to the user's email.
+ *       User must enter this code on the website to verify their email before completing registration.
+ *     requestBody:
+ *       required: true
+ *       content:
+ *         application/json:
+ *           schema:
+ *             type: object
+ *             required:
+ *               - email
+ *             properties:
+ *               email:
+ *                 type: string
+ *                 format: email
+ *                 example: user@example.com
+ *                 description: Email address to verify
+ *     responses:
+ *       200:
+ *         description: Verification code sent successfully
+ *         content:
+ *           application/json:
+ *             schema:
+ *               type: object
+ *               properties:
+ *                 message:
+ *                   type: string
+ *                   example: Mã xác thực đã được gửi đến email của bạn. Vui lòng kiểm tra hộp thư.
+ *       400:
+ *         description: Invalid input or email already registered
+ *         content:
+ *           application/json:
+ *             schema:
+ *               type: object
+ *               properties:
+ *                 message:
+ *                   type: string
+ *                   example: Email already registered. Please login instead.
+ *       500:
+ *         description: Internal server error
+ *         content:
+ *           application/json:
+ *             schema:
+ *               type: object
+ *               properties:
+ *                 message:
+ *                   type: string
+ *                   example: Internal server error
+ */
+router.post('/request-verification', userController.requestEmailVerification);
+
+/**
+ * @swagger
+ * /api/user/verify-email:
+ *   post:
+ *     tags: [Auth]
+ *     summary: Verify email with code (Step 2 of registration)
+ *     description: |
+ *       User enters the 6-digit code received via email.
+ *       After successful verification, user can proceed to complete registration.
+ *     requestBody:
+ *       required: true
+ *       content:
+ *         application/json:
+ *           schema:
+ *             type: object
+ *             required:
+ *               - email
+ *               - code
+ *             properties:
+ *               email:
+ *                 type: string
+ *                 format: email
+ *                 example: user@example.com
+ *                 description: Email address being verified
+ *               code:
+ *                 type: string
+ *                 example: "123456"
+ *                 description: The 6-digit verification code received via email
+ *     responses:
+ *       200:
+ *         description: Email verified successfully
+ *         content:
+ *           application/json:
+ *             schema:
+ *               type: object
+ *               properties:
+ *                 message:
+ *                   type: string
+ *                   example: Email verified successfully! You can now complete your registration.
+ *                 verified:
+ *                   type: boolean
+ *                   example: true
+ *       400:
+ *         description: Invalid or expired code, or email already verified
+ *         content:
+ *           application/json:
+ *             schema:
+ *               type: object
+ *               properties:
+ *                 message:
+ *                   type: string
+ *                   example: Invalid verification code. Please try again.
+ *       404:
+ *         description: Email not found
+ *         content:
+ *           application/json:
+ *             schema:
+ *               type: object
+ *               properties:
+ *                 message:
+ *                   type: string
+ *                   example: Email not found. Please request verification first.
+ *       500:
+ *         description: Internal server error
+ *         content:
+ *           application/json:
+ *             schema:
+ *               type: object
+ *               properties:
+ *                 message:
+ *                   type: string
+ *                   example: Internal server error
+ */
+router.post('/verify-email', userController.verifyEmailCode);
+
+/**
+ * @swagger
  * /api/user/register:
  *   post:
  *     tags: [Auth]
- *     summary: Register a new user
- *     requestBody:
- *       required: true
- *       content:
- *         application/json:
- *           schema:
- *             type: object
- *             required:
-<<<<<<< HEAD
- *             
+ *     summary: Register a new user (Step 3 - Complete registration)
+ *     description: |
+ *       Final step of registration after email verification.
+ *       User must have verified their email first using /request-verification and /verify-email.
+ *     requestBody:
+ *       required: true
+ *       content:
+ *         application/json:
+ *           schema:
+ *             type: object
+ *             required:
  *               - email
  *               - password
  *             properties:
- *              
-=======
- *               - email
- *               - password
- *             properties:
->>>>>>> 4f99e8c8
  *               email:
  *                 type: string
  *               password:
@@ -164,7 +291,7 @@
  *   post:
  *     tags: [Auth]
  *     summary: Request password reset
- *     description: Send a password reset email to the user with a reset token
+ *     description: Send a 6-digit verification code to the user's email for password reset
  *     requestBody:
  *       required: true
  *       content:
@@ -181,19 +308,15 @@
  *                 description: Email address of the user requesting password reset
  *     responses:
  *       200:
- *         description: Reset email sent successfully
- *         content:
- *           application/json:
- *             schema:
- *               type: object
- *               properties:
- *                 message:
- *                   type: string
- *                   example: Reset email sent if email exists
- *                 resetToken:
- *                   type: string
- *                   example: abc123def456...
- *                   description: Reset token (only in development mode)
+ *         description: Verification code sent successfully
+ *         content:
+ *           application/json:
+ *             schema:
+ *               type: object
+ *               properties:
+ *                 message:
+ *                   type: string
+ *                   example: Mã xác thực đã được gửi đến email của bạn. Vui lòng kiểm tra hộp thư.
  *       400:
  *         description: Invalid input - email is required
  *         content:
@@ -224,22 +347,28 @@
  * /api/user/reset-password:
  *   post:
  *     tags: [Auth]
- *     summary: Reset password with token
- *     description: Reset user password using the token received via email. Password must be at least 8 characters with uppercase, lowercase, and numbers.
- *     requestBody:
- *       required: true
- *       content:
- *         application/json:
- *           schema:
- *             type: object
- *             required:
- *               - token
+ *     summary: Reset password with 6-digit code
+ *     description: Reset user password using the 6-digit code received via email. Password must be at least 8 characters with uppercase, lowercase, and numbers.
+ *     requestBody:
+ *       required: true
+ *       content:
+ *         application/json:
+ *           schema:
+ *             type: object
+ *             required:
+ *               - email
+ *               - code
  *               - newPassword
  *             properties:
- *               token:
- *                 type: string
- *                 example: abc123def456ghi789jkl012mno345pqr678
- *                 description: Reset token received via email
+ *               email:
+ *                 type: string
+ *                 format: email
+ *                 example: user@example.com
+ *                 description: Email address of the user
+ *               code:
+ *                 type: string
+ *                 example: "123456"
+ *                 description: 6-digit verification code received via email
  *               newPassword:
  *                 type: string
  *                 format: password
@@ -255,27 +384,27 @@
  *               properties:
  *                 message:
  *                   type: string
- *                   example: Password reset successful
- *       400:
- *         description: Invalid input or expired token
- *         content:
- *           application/json:
- *             schema:
- *               type: object
- *               properties:
- *                 message:
- *                   type: string
- *                   example: Reset token has expired
+ *                   example: Đặt lại mật khẩu thành công
+ *       400:
+ *         description: Invalid input or expired code
+ *         content:
+ *           application/json:
+ *             schema:
+ *               type: object
+ *               properties:
+ *                 message:
+ *                   type: string
+ *                   example: Mã xác thực đã hết hạn. Vui lòng yêu cầu mã mới.
  *       404:
- *         description: Invalid reset token
- *         content:
- *           application/json:
- *             schema:
- *               type: object
- *               properties:
- *                 message:
- *                   type: string
- *                   example: Invalid or expired reset token
+ *         description: Invalid code or email not found
+ *         content:
+ *           application/json:
+ *             schema:
+ *               type: object
+ *               properties:
+ *                 message:
+ *                   type: string
+ *                   example: Mã xác thực không hợp lệ
  *       500:
  *         description: Internal server error
  */
